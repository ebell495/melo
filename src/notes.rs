pub const MELO_SHARPS: [&str; 128] = [
    "C,,,,,", "C#,,,,,", "D,,,,,", "D#,,,,,", "E,,,,,", "F,,,,,", "F#,,,,,", "G,,,,,",
    "G#,,,,,", "A,,,,", "A#,,,,", "B,,,,", "C,,,,", "C#,,,,", "D,,,,", "D#,,,,", "E,,,,",
    "F,,,,", "F#,,,,", "G,,,,", "G#,,,,", "A,,,", "A#,,,", "B,,,", "C,,,", "C#,,,", "D,,,",
    "D#,,,", "E,,,", "F,,,", "F#,,,", "G,,,", "G#,,,", "A,,", "A#,,", "B,,", "C,,", "C#,,",
    "D,,", "D#,,", "E,,", "F,,", "F#,,", "G,,", "G#,,", "A,", "A#,", "B,", "C,", "C#,", "D,",
    "D#,", "E,", "F,", "F#,", "G,", "G#,", "A", "A#", "B", "C", "C#", "D", "D#", "E", "F",
    "F#", "G", "G#", "a", "a#", "b", "c", "c#", "d", "d#", "e", "f", "f#", "g", "g#", "a'",
    "a#'", "b'", "c'", "c#'", "d'", "d#'", "e'", "f'", "f#'", "g'", "g#'", "a''", "a#''",
    "b''", "c''", "c#''", "d''", "d#''", "e''", "f''", "f#''", "g''", "g#''", "a'''", "a#'''",
    "b'''", "c'''", "c#'''", "d'''", "d#'''", "e'''", "f'''", "f#'''", "g'''", "g#'''",
    "a''''", "a#''''", "b''''", "c''''", "c#''''", "d''''", "d#''''", "e''''", "f''''",
    "f#''''", "g''''",
];

pub const MIN_SHARP: &str = MELO_SHARPS[0];
pub const MAX_SHARP: &str = MELO_SHARPS[127];


pub const MELO_FLATS: [&str; 128] = [
    "C,,,,,", "D_,,,,,", "D,,,,,", "E_,,,,,", "E,,,,,", "F,,,,,", "G_,,,,,", "G,,,,,",
    "A_,,,,", "A,,,,", "B_,,,,", "B,,,,", "C,,,,", "D_,,,,", "D,,,,", "E_,,,,", "E,,,,",
    "F,,,,", "G_,,,,", "G,,,,", "A_,,,", "A,,,", "B_,,,", "B,,,", "C,,,", "D_,,,", "D,,,",
    "E_,,,", "E,,,", "F,,,", "G_,,,", "G,,,", "A_,,", "A,,", "B_,,", "B,,", "C,,", "D_,,",
    "D,,", "E_,,", "E,,", "F,,", "G_,,", "G,,", "A_,", "A,", "B_,", "B,", "C,", "D_,", "D,",
    "E_,", "E,", "F,", "G_,", "G,", "A_", "A", "B_", "B", "C", "D_", "D", "E_", "E", "F",
    "G_", "G", "a_", "a", "b_", "b", "c", "d_", "d", "e_", "e", "f", "g_", "g", "a_'", "a'",
    "b_'", "b'", "c'", "d_'", "d'", "e_'", "e'", "f'", "g_'", "g'", "a_''", "a''", "b_''",
    "b''", "c''", "d_''", "d''", "e_''", "e''", "f''", "g_''", "g''", "a_'''", "a'''",
    "b_'''", "b'''", "c'''", "d_'''", "d'''", "e_'''", "e'''", "f'''", "g_'''", "g'''",
    "a_''''", "a''''", "b_''''", "b''''", "c''''", "d_''''", "d''''", "e_''''", "e''''",
    "f''''", "g_''''", "g''''",
];

pub const MIN_FLAT: &str = MELO_FLATS[0];
pub const MAX_FLAT: &str = MELO_FLATS[127];


pub const ABC_NOTES: [&str; 128] = [
    "=C,,,,,", "^C,,,,,", "=D,,,,,", "^D,,,,,", "=E,,,,,", "=F,,,,,", "^F,,,,,", "=G,,,,,",
    "^G,,,,,", "=A,,,,,", "^A,,,,,", "=B,,,,,", "=C,,,,", "^C,,,,", "=D,,,,", "^D,,,,",
    "=E,,,,", "=F,,,,", "^F,,,,", "=G,,,,", "^G,,,,", "=A,,,,", "^A,,,,", "=B,,,,", "=C,,,",
    "^C,,,", "=D,,,", "^D,,,", "=E,,,", "=F,,,", "^F,,,", "=G,,,", "^G,,,", "=A,,,", "^A,,,",
    "=B,,,", "=C,,", "^C,,", "=D,,", "^D,,", "=E,,", "=F,,", "^F,,", "=G,,", "^G,,", "=A,,",
    "^A,,", "=B,,", "=C,", "^C,", "=D,", "^D,", "=E,", "=F,", "^F,", "=G,", "^G,", "=A,",
    "^A,", "=B,", "=C", "^C", "=D", "^D", "=E", "=F", "^F", "=G", "^G", "=A", "^A", "=B",
    "=c", "^c", "=d", "^d", "=e", "=f", "^f", "=g", "^g", "=a", "^a", "=b", "=c'", "^c'",
    "=d'", "^d'", "=e'", "=f'", "^f'", "=g'", "^g'", "=a'", "^a'", "=b'", "=c''", "^c''",
    "=d''", "^d''", "=e''", "=f''", "^f''", "=g''", "^g''", "=a''", "^a''", "=b''", "=c'''",
    "^c'''", "=d'''", "^d'''", "=e'''", "=f'''", "^f'''", "=g'''", "^g'''", "=a'''", "^a'''",
    "=b'''", "=c''''", "^c''''", "=d''''", "^d''''", "=e''''", "=f''''", "^f''''", "=g''''",
];


#[derive(Debug, Copy, Clone, PartialEq, Eq)]
pub struct Midi(i8);


impl Midi
{
    pub fn midi(&self) -> i8
    {
        self.0
    }

    pub fn transposed(&self, semitones: i8) -> Option<Midi>
    {
        let midi = self.0.checked_add(semitones)?;
        if midi >= 0
        {
            Some(Midi(midi))
        }
        else
        {
            None
        }
    }

    pub fn from_raw(midi: i8) -> Option<Midi>
    {
        if midi >= 0
        {
            Some(Midi(midi))
        }
        else
        {
            None
        }
    }

    pub fn from_note(note: &str) -> Option<Midi>
    {
        let mut chars = note.chars();
        let mut midi: i64 = match chars.next().unwrap_or_default()
        {
            'A' => 57,
            'B' => 59,
            'C' => 60,
            'D' => 62,
            'E' => 64,
            'F' => 65,
            'G' => 67,
            'a' => 69,
            'b' => 71,
            'c' => 72,
            'd' => 74,
            'e' => 76,
            'f' => 77,
            'g' => 79,
            _ => return None,
        };

        for ch in chars
        {
            let delta = match ch
            {
                '#' => 1,
                '_' => -1,
                '\'' => 12,
                ',' => -12,
                '=' => 0,
                _ => return None,
            };

            midi += delta;
        }

        if midi >= 0 && midi < 128
        {
            Some(Midi(midi as i8))
        }
        else
        {
            None
        }
    }

    pub fn to_abc(&self) -> &'static str
    {
        ABC_NOTES[self.0 as usize]
    }

    pub fn to_sharp(&self) -> &'static str
    {
        MELO_SHARPS[self.0 as usize]
    }

    pub fn to_flat(&self) -> &'static str
    {
        MELO_FLATS[self.0 as usize]
    }
}


<<<<<<< HEAD
pub fn lcm(a: u32, b: u32) -> u32 {
    if a == 0 || b == 0 {
        return 0;
    }
    let mut ra = a;
    let mut rb = b;
    while rb != 0 {
        let t = rb;
        rb = ra % rb;
        ra = t;
=======
pub fn lcm(a: u32, b: u32) -> u32
{
    if a == 0 || b == 0
    {
        return 0
    }

    let mut lcm = ::std::cmp::max(a, b);
    while !(lcm % a == 0 && lcm % b == 0)
    {
        lcm += 1
>>>>>>> f6779186
    }
    (a / ra) * b
}


#[cfg(test)]
mod tests
{
    use super::*;

    #[test]
    fn test_note_to_midi()
    {
        fn test(note: &str, midi: i8)
        {
            assert_eq!(Midi::from_note(note), Midi::from_raw(midi));
        }

        test("C,,,,,", 0);
        test("C", 60);
        test("C#", 61);
        test("C##", 62);
        test("C_", 59);
        test("C__", 58);
        test("a", 69);
        test("a=", 69);
        test("c", 72);
        test("c',", 72);
        test("c#',", 73);
        test("c_,'", 71);
        test("g''''", 127);
        test("A", 57);
        test("A#", 58);
        test("A_", 56);
        test("G#,", 56);
    }

    #[test]
    fn test_note_to_abc()
    {
        fn test(note: &str, abc: &str)
        {
            assert_eq!(Midi::from_note(note).unwrap().to_abc(), abc);
        }

        test("A", "=A,");
        test("B", "=B,");
        test("C", "=C");
        test("D", "=D");
        test("E", "=E");
        test("a", "=A");
        test("b", "=B");
        test("c", "=c");
        test("d", "=d");
        test("e", "=e");
        test("G#", "^G");
        test("G_", "^F");
        test("C,,", "=C,,");
        test("D,,", "=D,,");
        test("F#,,", "^F,,");
    }

    #[test]
    fn round_trip_sharp_conversions()
    {
        for i in 0..128
        {
            let i = i as i8;
            assert_eq!(
                Midi::from_note(Midi::from_raw(i).unwrap().to_sharp())
                    .unwrap()
                    .midi(),
                i
            );
        }
    }

    #[test]
    fn round_trip_flat_conversions()
    {
        for i in 0..128
        {
            let i = i as i8;
            assert_eq!(
                Midi::from_note(Midi::from_raw(i).unwrap().to_flat())
                    .unwrap()
                    .midi(),
                i
            );
        }
    }

    #[test]
    fn test_lcm()
    {
        fn test(a: u32, b: u32, expected: u32)
        {
            assert_eq!(lcm(a, b), expected);
        }

        test(0, 0, 0);
        test(1, 0, 0);
        test(0, 1, 0);
        test(1, 1, 1);
        test(2, 1, 2);
        test(1, 2, 2);
        test(3, 6, 6);
        test(4, 3, 12);
        test(6, 4, 12);
        test(2, 64, 64);
        test(7, 11, 77);
    }
}<|MERGE_RESOLUTION|>--- conflicted
+++ resolved
@@ -152,7 +152,6 @@
 }
 
 
-<<<<<<< HEAD
 pub fn lcm(a: u32, b: u32) -> u32 {
     if a == 0 || b == 0 {
         return 0;
@@ -163,19 +162,6 @@
         let t = rb;
         rb = ra % rb;
         ra = t;
-=======
-pub fn lcm(a: u32, b: u32) -> u32
-{
-    if a == 0 || b == 0
-    {
-        return 0
-    }
-
-    let mut lcm = ::std::cmp::max(a, b);
-    while !(lcm % a == 0 && lcm % b == 0)
-    {
-        lcm += 1
->>>>>>> f6779186
     }
     (a / ra) * b
 }
